# ADR 040: Storage and SMT State Commitments

## Changelog

* 2020-01-15: Draft

## Status

DRAFT Not Implemented

## Abstract

Sparse Merkle Tree ([SMT](https://osf.io/8mcnh/)) is a version of a Merkle Tree with various storage and performance optimizations. This ADR defines a separation of state commitments from data storage and the Cosmos SDK transition from IAVL to SMT.

## Context

Currently, Cosmos SDK uses IAVL for both state [commitments](https://cryptography.fandom.com/wiki/Commitment_scheme) and data storage.

IAVL has effectively become an orphaned project within the Cosmos ecosystem and it's proven to be an inefficient state commitment data structure.
In the current design, IAVL is used for both data storage and as a Merkle Tree for state commitments. IAVL is meant to be a standalone Merkelized key/value database, however it's using a KV DB engine to store all tree nodes. So, each node is stored in a separate record in the KV DB. This causes many inefficiencies and problems:

<<<<<<< HEAD
- Each object query requires a tree traversal from the root. Subsequent queries for the same object are cached on the Cosmos SDK level.
- Each edge traversal requires a DB query.
- Creating snapshots is [expensive](https://github.com/cosmos/cosmos-sdk/issues/7215#issuecomment-684804950). It takes about 30 seconds to export less than 100 MB of state (as of March 2020).
- Updates in IAVL may trigger tree reorganization and possible O(log(n)) hashes re-computation, which can become a CPU bottleneck.
- The node structure is pretty expensive - it contains a standard tree node elements (key, value, left and right element) and additional metadata such as height, version (which is not required by the Cosmos SDK). The entire node is hashed, and that hash is used as the key in the underlying database, [ref](https://github.com/cosmos/iavl/blob/master/docs/node/node.md).
=======
* Each object query requires a tree traversal from the root. Subsequent queries for the same object are cached on the Cosmos SDK level.
* Each edge traversal requires a DB query.
* Creating snapshots is [expensive](https://github.com/cosmos/cosmos-sdk/issues/7215#issuecomment-684804950). It takes about 30 seconds to export less than 100 MB of state (as of March 2020).
* Updates in IAVL may trigger tree reorganization and possible O(log(n)) hashes re-computation, which can become a CPU bottleneck.
* The node structure is pretty expensive - it contains a standard tree node elements (key, value, left and right element) and additional metadata such as height, version (which is not required by the Cosmos SDK). The entire node is hashed, and that hash is used as the key in the underlying database, [ref](https://github.com/cosmos/iavl/blob/master/docs/node/node.md
).
>>>>>>> efdedf3a

Moreover, the IAVL project lacks support and a maintainer and we already see better and well-established alternatives. Instead of optimizing the IAVL, we are looking into other solutions for both storage and state commitments.

## Decision

We propose to separate the concerns of state commitment (**SC**), needed for consensus, and state storage (**SS**), needed for state machine. Finally we replace IAVL with [Celestia's SMT](https://github.com/lazyledger/smt). Celestia SMT is based on Diem (called jellyfish) design [*] - it uses a compute-optimised SMT by replacing subtrees with only default values with a single node (same approach is used by Ethereum2) and implements compact proofs.

The storage model presented here doesn't deal with data structure nor serialization. It's a Key-Value database, where both key and value are binaries. The storage user is responsible for data serialization.

### Decouple state commitment from storage

Separation of storage and commitment (by the SMT) will allow the optimization of different components according to their usage and access patterns.

`SC` (SMT) is used to commit to a data and compute Merkle proofs. `SS` is used to directly access data. To avoid collisions, both `SS` and `SC` will use a separate storage namespace (they could use the same database underneath). `SS` will store each record directly (mapping `(key, value)` as `key → value`).

SMT is a merkle tree structure: we don't store keys directly. For every `(key, value)` pair, `hash(key)` is used as leaf path (we hash a key to uniformly distribute leaves in the tree) and `hash(value)` as the leaf contents. The tree structure is specified in more depth [below](#smt-for-state-commitment).

For data access we propose 2 additional KV buckets (implemented as namespaces for the key-value pairs, sometimes called [column family](https://github.com/facebook/rocksdb/wiki/Terminology)):

1. B1: `key → value`: the principal object storage, used by a state machine, behind the Cosmos SDK `KVStore` interface: provides direct access by key and allows prefix iteration (KV DB backend must support it).
2. B2: `hash(key) → key`: a reverse index to get a key from an SMT path. Internally the SMT will store `(key, value)` as `prefix || hash(key) || hash(value)`. So, we can get an object value by composing `hash(key) → B2 → B1`.
3. We could use more buckets to optimize the app usage if needed.

We propose to use a KV database for both `SS` and `SC`. The store interface will allow to use the same physical DB backend for both `SS` and `SC` as well two separate DBs. The latter option allows for the separation of `SS` and `SC` into different hardware units, providing support for more complex setup scenarios and improving overall performance: one can use different backends (eg RocksDB and Badger) as well as independently tuning the underlying DB configuration.

### Requirements

State Storage requirements:

<<<<<<< HEAD
- range queries
- quick (key, value) access
- creating a snapshot
- historical versioning
- pruning (garbage collection)

State Commitment requirements:

- fast updates
- tree path should be short
- query historical commitment proofs using ICS-23 standard
- pruning (garbage collection)
=======
* range queries
* quick (key, value) access
* creating a snapshot
* historical versioning
* pruning (garbage collection)

State Commitment requirements:

* fast updates
* tree path should be short
* query historical commitment proofs using ICS-23 standard
* pruning (garbage collection)
>>>>>>> efdedf3a

### SMT for State Commitment

A Sparse Merkle tree is based on the idea of a complete Merkle tree of an intractable size. The assumption here is that as the size of the tree is intractable, there would only be a few leaf nodes with valid data blocks relative to the tree size, rendering a sparse tree.

The full specification can be found at [Celestia](https://github.com/celestiaorg/celestia-specs/blob/ec98170398dfc6394423ee79b00b71038879e211/src/specs/data_structures.md#sparse-merkle-tree). In summary:

- The SMT consists of a binary Merkle tree, constructed in the same fashion as described in [Certificate Transparency (RFC-6962)](https://tools.ietf.org/html/rfc6962), but using as the hashing function SHA-2-256 as defined in [FIPS 180-4](https://doi.org/10.6028/NIST.FIPS.180-4).
- Leaves and internal nodes are hashed differently: the one-byte `0x00` is prepended for leaf nodes while `0x01` is prepended for internal nodes.
- Default values are given to leaf nodes with empty leaves.
- While the above rule is sufficient to pre-compute the values of intermediate nodes that are roots of empty subtrees, a further simplification is to extend this default value to all nodes that are roots of empty subtrees. The 32-byte zero is used as the default value. This rule takes precedence over the above one.
- An internal node that is the root of a subtree that contains exactly one non-empty leaf is replaced by that leaf's leaf node.

### Snapshots for storage sync and state versioning

Below, with simple _snapshot_ we refer to a database snapshot mechanism, not to a _ABCI snapshot sync_. The latter will be referred as _snapshot sync_ (which will directly use DB snapshot as described below).

Database snapshot is a view of DB state at a certain time or transaction. It's not a full copy of a database (it would be too big). Usually a snapshot mechanism is based on a _copy on write_ and it allows DB state to be efficiently delivered at a certain stage.
Some DB engines support snapshotting. Hence, we propose to reuse that functionality for the state sync and versioning (described below). We limit the supported DB engines to ones which efficiently implement snapshots. In a final section we discuss the evaluated DBs.

One of the Stargate core features is a _snapshot sync_ delivered in the `/snapshot` package. It provides a way to trustlessly sync a blockchain without repeating all transactions from the genesis. This feature is implemented in Cosmos SDK and requires storage support. Currently IAVL is the only supported backend. It works by streaming to a client a snapshot of a `SS` at a certain version together with a header chain.

A new database snapshot will be created in every `EndBlocker` and identified by a block height. The `root` store keeps track of the available snapshots to offer `SS` at a certain version. The `root` store implements the `MultiStore` interface described below. In essence, `MultiStore` extends the `Committer` interface. `Committer` has `Commit`, `SetPruning`, and `GetPruning` functions which will be used for creating and removing snapshots. The `rootStore.Commit` function creates a new snapshot and increments the version on each call, and checks if it needs to remove old versions. We will need to update the SMT interface to implement the `Committer` interface.
NOTE: `Commit` must be called exactly once per block. Otherwise we risk going out of sync for the version number and block height.
NOTE: For the Cosmos SDK storage, we may consider splitting that interface into `Committer` and `PruningCommitter` - only the multiroot should implement `PruningCommitter` (cache and prefix store don't need pruning).

Number of historical versions for `abci.RequestQuery` and state sync snapshots is part of a node configuration, not a chain configuration (configuration implied by the blockchain consensus). A configuration should allow to specify number of past blocks and number of past blocks modulo some number (eg: 100 past blocks and one snapshot every 100 blocks for past 2000 blocks). Archival nodes can keep all past versions.

Pruning old snapshots is effectively done by a database. Whenever we update a record in `SC`, SMT won't update nodes - instead it creates new nodes on the update path, without removing the old one. Since we are snapshotting each block, we need to change that mechanism to immediately remove orphaned nodes from the database. This is a safe operation - snapshots will keep track of the records and make it available when accessing past versions.

To manage the active snapshots we will either use a DB _max number of snapshots_ option (if available), or we will remove DB snapshots in the `EndBlocker`. The latter option can be done efficiently by identifying snapshots with block height and calling a store function to remove past versions.

#### Accessing old state versions

One of the functional requirements is to access old state. This is done through an `abci.RequestQuery` structure. The version is specified by a block height (so we query for an object by a key `K` at block height `H`). The number of old versions supported for `abci.RequestQuery` is configurable. Accessing an old state is done by using available snapshots.
`abci.RequestQuery` doesn't need old state of `SC` unless the `prove=true` parameter is set. The SMT merkle proof must be included in the `abci.ResponseQuery` only if both `SC` and `SS` have a snapshot for requested version.

Moreover, Cosmos SDK could provide a way to directly access a historical state. However, a state machine shouldn't do that - since the number of snapshots is configurable, it would lead to nondeterministic execution.

We positively [validated](https://github.com/cosmos/cosmos-sdk/discussions/8297) a versioning and snapshot mechanism for querying old state with regards to the database we evaluated.

### State Proofs

For any object stored in State Store (SS), we have corresponding object in `SC`. A proof for object `V` identified by a key `K` is a branch of `SC`, where the path corresponds to the key `hash(K)`, and the leaf is `hash(K, V)`.

### Rollbacks

We need to be able to process transactions and roll-back state updates if a transaction fails. This can be done in the following way: during transaction processing, we keep all state change requests (writes) in a `CacheWrapper` abstraction (as it's done today). Once we finish the block processing, in the `Endblocker`, we commit a root store - at that time, all changes are written to the SMT and to the `SS` and a snapshot is created.

### Committing to an object without saving it

We identified use-cases, where modules will need to save an object commitment without storing an object itself. Sometimes clients are receiving complex objects, and they have no way to prove a correctness of that object without knowing the storage layout. For those use cases it would be easier to commit to the object without storing it directly.

### Direct SS and SC access

Modules should be able to commit a value fully managed by the module itself. For example, a module can manage its own special database and commit its state by setting a value only to `SC`.
Similarly, a module can save a value without committing it - this is useful for ORM module or secondary indexes (eg x/staking `UnbondingDelegationKey` and `UnbondingDelegationByValIndexKey`).

Currently, a module can access a store only through `sdk.Context`. We add the following methods to the `sdk.Context`:

```
type StoreAccess inteface {
    KVStore(key []byte) KVStore  // the existing method in sdk.Context, reads and writes to combined store (SS & SC) in combined namespace.
    SCStore(key []byte) KVStore  // reads and writes only to the SC in reserved SC namespace
    SSStore(key []byte) KVStore  // reads and writes only to the SS in reserved SS namespace
}
```

The `KVStore(key)` will provide an access to the combined `SS` and `SC` store:

- `Get` will return `SS` value
- `Has` will return true if value key is present in `SS`
- `Set` will store a value in both `SS` and `SC`. It panics when key or value are nil
- `Delete` will delete key both from `SS` and `SC`. It panics when key is nil
- `Iterator` will iterate over `SS`
- `ReverseIterator` will iterate over `SS`

and will be implemented on a cache level with the following helper structure:

```go
type CombinedKVStore {
    ss KVStore
    sc KVStore
}
```

`SCStore()` and `SSStore()` returns a KVStore with access and operations only for `SC` and `SS` respectively. Moreover, they will use a unique namespace to avoid conflicts with `KVStore`. Naive implementation could cause race conditions (when someone writes to the combined `KVStore` and later writes to `SSStore` in the same transaction).

The Cache store must be aware if writes happen to a combined `KVStore` or `SCStore` only.
The proposed solution is to return different cache instances for each method of `StoreAccess` interface. More specifically, when starting a transaction, we will create create 3 cache instances (for CombinedKVStore, SS and SC).

### MultiStore Refactor

The Stargate `/store` implementation (store/v1) has an additional layer in the SDK store construction - the `MultiStore` structure. The multistore exists to support the modularity of the Cosmos SDK - each module is using its own instance of IAVL with independent commit phase. It causes problems related to race condition and atomic DB commits (see: [\#6370](https://github.com/cosmos/cosmos-sdk/issues/6370) and [discussion](https://github.com/cosmos/cosmos-sdk/discussions/8297#discussioncomment-757043)).

We propose to simplify the multistore concept in the Cosmos SDK: 
+ As in store/v1, MultiStore allows to mount substores. Each substore has exactly one instance of `SS` and `SC`. This provides expected modularity for modules.
+ Multistore maintains a mapping (we call it _scheme_) between substore key (usually a module store key) and a compressed key prefix - see _Optimization: compress module key prefixes_ section below.
+ Multistore is responsible for creating and maintaining the substores. User should not be able to create and mount substore by his own. All stores managed by Multistore use the same underlying database preserving atomic operations.

The following interfaces are proposed; the methods for configuring tracing and listeners are omitted for brevity.

```go
// Used where read-only access to versions is needed.
type BasicMultiStore interface {
    // returns a substore
    GetKVStore(StoreKey) KVStore
}

// Used as the main app state, replacing CommitMultiStore.
type CommitMultiStore interface {
    BasicMultiStore
    Committer
    Snapshotter

    GetVersion(uint64) (BasicMultiStore, error)
	CacheMultiStore() CacheMultiStore
    SetInitialVersion(uint64) error
}

// Replaces CacheMultiStore for branched state.
type CacheMultiStore interface {
    BasicMultiStore
    Write()
	CacheMultiStore() CacheMultiStore
}

// Example of constructor parameters for the concrete type.
type MultiStoreConfig struct {
    Upgrades        *StoreUpgrades
    InitialVersion  uint64

    ReservePrefix(StoreKey, StoreType)
}
```

NOTE: modules will be able to use a special commitment and their own DBs. For example: a module which will use ZK proofs for state can store and commit this proof in the `MultiStore` (usually as a single record) and manage the specialized store privately or using the `SC` low level interface.

#### Compatibility support

Cosmos SDK users should be only concerned about the module interface, which currently relies on the `KVStore`. We don't change this interface, so the proposed store/v2 is 100% compatible with existing modules.

The new `MultiStore` and supporting types are implemented in `store/v2` package to provide Cosmos SDK users the choice to use the new store or the old IAVL based on.

#### Merkle Proofs and IBC

IBC v1.0 Merkle proof are influenced by the MultiStore design: they consists of two elements (`["<store-key>", "<record-key>"]`), with each key corresponding to a separate proof. `<record-key>` is a key in a substore identified by `<store-key>`. The x/ibc module implementation requires that the `<store-key>` is not empty and assumes that the proofs are broken down according to the [ICS-23 specs](https://github.com/cosmos/ibc-go/blob/f7051429e1cf833a6f65d51e6c3df1609290a549/modules/core/23-commitment/types/merkle.go#L17).  
IBC verification has two steps: firstly we make a standard Merkle proof verification for the `<record-key>`. In the second step, we hash the the `<store-key>` with the root hash of the first step and validate it against the App Hash.

IBC client is configured with a proof spec to know how to hash individual elements on the path. 
SMT IBC proof spec is required to support the IBC client.

The x/ibc module client hardcodes the `"ibc"` as the `<store-key>` (IBC store-key component proof could be omitted if a "no-op" spec was defined in the x/ibc client).
Breaking this behavior would severely impact the Cosmos ecosystem which already widely adopts the IBC module. Requesting an update of the IBC module across the chains is a time consuming effort and not easily feasible.
We want to support ICS-23 for all modules. This means that all modules must use a separate SMT instance.
This functionality is preserved in the `MultiStore` implementation.

### Optimization: compress module key prefixes

We consider a compression of prefix keys by creating a mapping from module key to an integer, and serializing the integer using varint coding. Varint coding assures that different values don't have common byte prefix. For Merkle Proofs we can't use prefix compression - so it should only apply for the `SS` keys. Moreover, the prefix compression should be only applied for the module namespace. More precisely:

<<<<<<< HEAD
- each module has it's own namespace;
- when accessing a module namespace we create a KVStore with embedded prefix;
- that prefix will be compressed only when accessing and managing `SS`.
=======
* each module has it's own namespace;
* when accessing a module namespace we create a KVStore with embedded prefix;
* that prefix will be compressed only when accessing and managing `SS`.
>>>>>>> efdedf3a

We need to assure that the codes won't change. We can fix the mapping in a static variable (provided by an app) or SS state under a special key.

TODO: need to make decision about the key compression.

## Optimization: SS key compression

Some objects may be saved with key, which contains a Protobuf message type. Such keys are long. We could save a lot of space if we can map Protobuf message types in varints.

TODO: finalize this or move to another ADR.

## Migration

Using the new store will require a migration. 2 Migrations are proposed:

1. Genesis export -- it will reset the blockchain history.
2. In place migration: we can reuse `UpgradeKeeper.SetUpgradeHandler` to provide the migration logic:

```go 
app.UpgradeKeeper.SetUpgradeHandler("adr-40", func(ctx sdk.Context, plan upgradetypes.Plan, vm module.VersionMap) (module.VersionMap, error) {

    storev2.Migrate(iavlstore, v2.store)

    // RunMigrations returns the VersionMap
    // with the updated module ConsensusVersions
    return app.mm.RunMigrations(ctx, vm)
})
```

The `Migrate` function will read all entries from a store/v1 DB and save them to the AD-40 combined KV store. 
Cache layer should not be used and the operation must finish with a single Commit call.

Inserting records to the `SC` (SMT) component is the bottleneck. Unfortunately SMT doesn't support batch transactions. 
Adding batch transactions to `SC` layer is considered as a feature after the main release.

## Consequences

### Backwards Compatibility

This ADR doesn't introduce any Cosmos SDK level API changes.

We change the storage layout of the state machine, a storage hard fork and network upgrade is required to incorporate these changes. SMT provides a merkle proof functionality, however it is not compatible with ICS23. Updating the proofs for ICS23 compatibility is required.

### Positive

<<<<<<< HEAD
- Decoupling state from state commitment introduces better engineering opportunities for further optimizations and better storage patterns.
- Performance improvements.
- Joining SMT based camp which has wider and more proven adoption than IAVL. Example projects which decided on SMT: Ethereum2, Diem (Libra), Trillan, Tezos, Celestia.
- Multistore removal fixes a longstanding issue with the current MultiStore design.
- Simplifies merkle proofs - all modules, except IBC, have only one pass for merkle proof.

### Negative

- Storage migration
- LL SMT doesn't support pruning - we will need to add and test that functionality.
- `SS` keys will have an overhead of a key prefix. This doesn't impact `SC` because all keys in `SC` have same size (they are hashed).

### Neutral

- Deprecating IAVL, which is one of the core proposals of Cosmos Whitepaper.
=======
* Decoupling state from state commitment introduce better engineering opportunities for further optimizations and better storage patterns.
* Performance improvements.
* Joining SMT based camp which has wider and proven adoption than IAVL. Example projects which decided on SMT: Ethereum2, Diem (Libra), Trillan, Tezos, Celestia.
* Multistore removal fixes a longstanding issue with the current MultiStore design.
* Simplifies merkle proofs - all modules, except IBC, have only one pass for merkle proof.

### Negative

* Storage migration
* LL SMT doesn't support pruning - we will need to add and test that functionality.
* `SS` keys will have an overhead of a key prefix. This doesn't impact `SC` because all keys in `SC` have same size (they are hashed).

### Neutral

* Deprecating IAVL, which is one of the core proposals of Cosmos Whitepaper.
>>>>>>> efdedf3a

## Alternative designs

Most of the alternative designs were evaluated in [state commitments and storage report](https://paper.dropbox.com/published/State-commitments-and-storage-review--BDvA1MLwRtOx55KRihJ5xxLbBw-KeEB7eOd11pNrZvVtqUgL3h).

Ethereum research published [Verkle Trie](https://dankradfeist.de/ethereum/2021/06/18/verkle-trie-for-eth1.html) - an idea of combining polynomial commitments with merkle tree in order to reduce the tree height. This concept has a very good potential, but we think it's too early to implement it. The current, SMT based design could be easily updated to the Verkle Trie once other research implement all necessary libraries. The main advantage of the design described in this ADR is the separation of state commitments from the data storage and designing a more powerful interface.

## Further Discussions

### Evaluated KV Databases

We verified existing databases KV databases for evaluating snapshot support. The following databases provide efficient snapshot mechanism: Badger, RocksDB, [Pebble](https://github.com/cockroachdb/pebble). Databases which don't provide such support or are not production ready: boltdb, leveldb, goleveldb, membdb, lmdb.

### RDBMS

Use of RDBMS instead of simple KV store for state. Use of RDBMS will require a Cosmos SDK API breaking change (`KVStore` interface) and will allow better data extraction and indexing solutions. Instead of saving an object as a single blob of bytes, we could save it as record in a table in the state storage layer, and as a `hash(key, protobuf(object))` in the SMT as outlined above. To verify that an object registered in RDBMS is same as the one committed to SMT, one will need to load it from RDBMS, marshal using protobuf, hash and do SMT search.

### Off Chain Store

We were discussing use case where modules can use a support database, which is not automatically committed. Module will be responsible for having a sound storage model and can optionally use the feature discussed in \__Committing to an object without saving it_ section.

## References

<<<<<<< HEAD
- [IAVL What's Next?](https://github.com/cosmos/cosmos-sdk/issues/7100)
- [IAVL overview](https://docs.google.com/document/d/16Z_hW2rSAmoyMENO-RlAhQjAG3mSNKsQueMnKpmcBv0/edit#heading=h.yd2th7x3o1iv) of it's state v0.15
- [State commitments and storage report](https://paper.dropbox.com/published/State-commitments-and-storage-review--BDvA1MLwRtOx55KRihJ5xxLbBw-KeEB7eOd11pNrZvVtqUgL3h)
- [Celestia (LazyLedger) SMT](https://github.com/lazyledger/smt)
- Facebook Diem (Libra) SMT [design](https://developers.diem.com/papers/jellyfish-merkle-tree/2021-01-14.pdf)
- [Trillian Revocation Transparency](https://github.com/google/trillian/blob/master/docs/papers/RevocationTransparency.pdf), [Trillian Verifiable Data Structures](https://github.com/google/trillian/blob/master/docs/papers/VerifiableDataStructures.pdf).
- Design and implementation [discussion](https://github.com/cosmos/cosmos-sdk/discussions/8297).
- [How to Upgrade IBC Chains and their Clients](https://github.com/cosmos/ibc-go/blob/main/docs/ibc/upgrades/quick-guide.md)
- [ADR-40 Effect on IBC](https://github.com/cosmos/ibc-go/discussions/256)
=======
* [IAVL What's Next?](https://github.com/cosmos/cosmos-sdk/issues/7100)
* [IAVL overview](https://docs.google.com/document/d/16Z_hW2rSAmoyMENO-RlAhQjAG3mSNKsQueMnKpmcBv0/edit#heading=h.yd2th7x3o1iv) of it's state v0.15
* [State commitments and storage report](https://paper.dropbox.com/published/State-commitments-and-storage-review--BDvA1MLwRtOx55KRihJ5xxLbBw-KeEB7eOd11pNrZvVtqUgL3h)
* [Celestia (LazyLedger) SMT](https://github.com/lazyledger/smt)
* Facebook Diem (Libra) SMT [design](https://developers.diem.com/papers/jellyfish-merkle-tree/2021-01-14.pdf)
* [Trillian Revocation Transparency](https://github.com/google/trillian/blob/master/docs/papers/RevocationTransparency.pdf), [Trillian Verifiable Data Structures](https://github.com/google/trillian/blob/master/docs/papers/VerifiableDataStructures.pdf).
* Design and implementation [discussion](https://github.com/cosmos/cosmos-sdk/discussions/8297).
* [How to Upgrade IBC Chains and their Clients](https://github.com/cosmos/ibc-go/blob/main/docs/ibc/upgrades/quick-guide.md)
* [ADR-40 Effect on IBC](https://github.com/cosmos/ibc-go/discussions/256)
>>>>>>> efdedf3a
<|MERGE_RESOLUTION|>--- conflicted
+++ resolved
@@ -19,20 +19,11 @@
 IAVL has effectively become an orphaned project within the Cosmos ecosystem and it's proven to be an inefficient state commitment data structure.
 In the current design, IAVL is used for both data storage and as a Merkle Tree for state commitments. IAVL is meant to be a standalone Merkelized key/value database, however it's using a KV DB engine to store all tree nodes. So, each node is stored in a separate record in the KV DB. This causes many inefficiencies and problems:
 
-<<<<<<< HEAD
 - Each object query requires a tree traversal from the root. Subsequent queries for the same object are cached on the Cosmos SDK level.
 - Each edge traversal requires a DB query.
 - Creating snapshots is [expensive](https://github.com/cosmos/cosmos-sdk/issues/7215#issuecomment-684804950). It takes about 30 seconds to export less than 100 MB of state (as of March 2020).
 - Updates in IAVL may trigger tree reorganization and possible O(log(n)) hashes re-computation, which can become a CPU bottleneck.
 - The node structure is pretty expensive - it contains a standard tree node elements (key, value, left and right element) and additional metadata such as height, version (which is not required by the Cosmos SDK). The entire node is hashed, and that hash is used as the key in the underlying database, [ref](https://github.com/cosmos/iavl/blob/master/docs/node/node.md).
-=======
-* Each object query requires a tree traversal from the root. Subsequent queries for the same object are cached on the Cosmos SDK level.
-* Each edge traversal requires a DB query.
-* Creating snapshots is [expensive](https://github.com/cosmos/cosmos-sdk/issues/7215#issuecomment-684804950). It takes about 30 seconds to export less than 100 MB of state (as of March 2020).
-* Updates in IAVL may trigger tree reorganization and possible O(log(n)) hashes re-computation, which can become a CPU bottleneck.
-* The node structure is pretty expensive - it contains a standard tree node elements (key, value, left and right element) and additional metadata such as height, version (which is not required by the Cosmos SDK). The entire node is hashed, and that hash is used as the key in the underlying database, [ref](https://github.com/cosmos/iavl/blob/master/docs/node/node.md
-).
->>>>>>> efdedf3a
 
 Moreover, the IAVL project lacks support and a maintainer and we already see better and well-established alternatives. Instead of optimizing the IAVL, we are looking into other solutions for both storage and state commitments.
 
@@ -62,7 +53,6 @@
 
 State Storage requirements:
 
-<<<<<<< HEAD
 - range queries
 - quick (key, value) access
 - creating a snapshot
@@ -75,20 +65,6 @@
 - tree path should be short
 - query historical commitment proofs using ICS-23 standard
 - pruning (garbage collection)
-=======
-* range queries
-* quick (key, value) access
-* creating a snapshot
-* historical versioning
-* pruning (garbage collection)
-
-State Commitment requirements:
-
-* fast updates
-* tree path should be short
-* query historical commitment proofs using ICS-23 standard
-* pruning (garbage collection)
->>>>>>> efdedf3a
 
 ### SMT for State Commitment
 
@@ -250,15 +226,9 @@
 
 We consider a compression of prefix keys by creating a mapping from module key to an integer, and serializing the integer using varint coding. Varint coding assures that different values don't have common byte prefix. For Merkle Proofs we can't use prefix compression - so it should only apply for the `SS` keys. Moreover, the prefix compression should be only applied for the module namespace. More precisely:
 
-<<<<<<< HEAD
 - each module has it's own namespace;
 - when accessing a module namespace we create a KVStore with embedded prefix;
 - that prefix will be compressed only when accessing and managing `SS`.
-=======
-* each module has it's own namespace;
-* when accessing a module namespace we create a KVStore with embedded prefix;
-* that prefix will be compressed only when accessing and managing `SS`.
->>>>>>> efdedf3a
 
 We need to assure that the codes won't change. We can fix the mapping in a static variable (provided by an app) or SS state under a special key.
 
@@ -304,7 +274,6 @@
 
 ### Positive
 
-<<<<<<< HEAD
 - Decoupling state from state commitment introduces better engineering opportunities for further optimizations and better storage patterns.
 - Performance improvements.
 - Joining SMT based camp which has wider and more proven adoption than IAVL. Example projects which decided on SMT: Ethereum2, Diem (Libra), Trillan, Tezos, Celestia.
@@ -320,23 +289,6 @@
 ### Neutral
 
 - Deprecating IAVL, which is one of the core proposals of Cosmos Whitepaper.
-=======
-* Decoupling state from state commitment introduce better engineering opportunities for further optimizations and better storage patterns.
-* Performance improvements.
-* Joining SMT based camp which has wider and proven adoption than IAVL. Example projects which decided on SMT: Ethereum2, Diem (Libra), Trillan, Tezos, Celestia.
-* Multistore removal fixes a longstanding issue with the current MultiStore design.
-* Simplifies merkle proofs - all modules, except IBC, have only one pass for merkle proof.
-
-### Negative
-
-* Storage migration
-* LL SMT doesn't support pruning - we will need to add and test that functionality.
-* `SS` keys will have an overhead of a key prefix. This doesn't impact `SC` because all keys in `SC` have same size (they are hashed).
-
-### Neutral
-
-* Deprecating IAVL, which is one of the core proposals of Cosmos Whitepaper.
->>>>>>> efdedf3a
 
 ## Alternative designs
 
@@ -360,7 +312,6 @@
 
 ## References
 
-<<<<<<< HEAD
 - [IAVL What's Next?](https://github.com/cosmos/cosmos-sdk/issues/7100)
 - [IAVL overview](https://docs.google.com/document/d/16Z_hW2rSAmoyMENO-RlAhQjAG3mSNKsQueMnKpmcBv0/edit#heading=h.yd2th7x3o1iv) of it's state v0.15
 - [State commitments and storage report](https://paper.dropbox.com/published/State-commitments-and-storage-review--BDvA1MLwRtOx55KRihJ5xxLbBw-KeEB7eOd11pNrZvVtqUgL3h)
@@ -369,15 +320,4 @@
 - [Trillian Revocation Transparency](https://github.com/google/trillian/blob/master/docs/papers/RevocationTransparency.pdf), [Trillian Verifiable Data Structures](https://github.com/google/trillian/blob/master/docs/papers/VerifiableDataStructures.pdf).
 - Design and implementation [discussion](https://github.com/cosmos/cosmos-sdk/discussions/8297).
 - [How to Upgrade IBC Chains and their Clients](https://github.com/cosmos/ibc-go/blob/main/docs/ibc/upgrades/quick-guide.md)
-- [ADR-40 Effect on IBC](https://github.com/cosmos/ibc-go/discussions/256)
-=======
-* [IAVL What's Next?](https://github.com/cosmos/cosmos-sdk/issues/7100)
-* [IAVL overview](https://docs.google.com/document/d/16Z_hW2rSAmoyMENO-RlAhQjAG3mSNKsQueMnKpmcBv0/edit#heading=h.yd2th7x3o1iv) of it's state v0.15
-* [State commitments and storage report](https://paper.dropbox.com/published/State-commitments-and-storage-review--BDvA1MLwRtOx55KRihJ5xxLbBw-KeEB7eOd11pNrZvVtqUgL3h)
-* [Celestia (LazyLedger) SMT](https://github.com/lazyledger/smt)
-* Facebook Diem (Libra) SMT [design](https://developers.diem.com/papers/jellyfish-merkle-tree/2021-01-14.pdf)
-* [Trillian Revocation Transparency](https://github.com/google/trillian/blob/master/docs/papers/RevocationTransparency.pdf), [Trillian Verifiable Data Structures](https://github.com/google/trillian/blob/master/docs/papers/VerifiableDataStructures.pdf).
-* Design and implementation [discussion](https://github.com/cosmos/cosmos-sdk/discussions/8297).
-* [How to Upgrade IBC Chains and their Clients](https://github.com/cosmos/ibc-go/blob/main/docs/ibc/upgrades/quick-guide.md)
-* [ADR-40 Effect on IBC](https://github.com/cosmos/ibc-go/discussions/256)
->>>>>>> efdedf3a
+- [ADR-40 Effect on IBC](https://github.com/cosmos/ibc-go/discussions/256)