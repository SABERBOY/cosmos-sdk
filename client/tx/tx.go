package tx

import (
	"bufio"
	"context"
	"errors"
	"fmt"
	"os"

	gogogrpc "github.com/gogo/protobuf/grpc"
	"github.com/spf13/pflag"

	"github.com/cosmos/cosmos-sdk/client"
	"github.com/cosmos/cosmos-sdk/client/input"
	cryptotypes "github.com/cosmos/cosmos-sdk/crypto/types"
	sdk "github.com/cosmos/cosmos-sdk/types"
	sdkerrors "github.com/cosmos/cosmos-sdk/types/errors"
	"github.com/cosmos/cosmos-sdk/types/tx"
	"github.com/cosmos/cosmos-sdk/types/tx/signing"
	authsigning "github.com/cosmos/cosmos-sdk/x/auth/signing"
)

// GenerateOrBroadcastTxCLI will either generate and print and unsigned transaction
// or sign it and broadcast it returning an error upon failure.
func GenerateOrBroadcastTxCLI(clientCtx client.Context, flagSet *pflag.FlagSet, msgs ...sdk.Msg) error {
	txf := NewFactoryCLI(clientCtx, flagSet)
	return GenerateOrBroadcastTxWithFactory(clientCtx, txf, msgs...)
}

// GenerateOrBroadcastTxWithFactory will either generate and print and unsigned transaction
// or sign it and broadcast it returning an error upon failure.
func GenerateOrBroadcastTxWithFactory(clientCtx client.Context, txf Factory, msgs ...sdk.Msg) error {
	// Validate all msgs before generating or broadcasting the tx.
	// We were calling ValidateBasic separately in each CLI handler before.
	// Right now, we're factorizing that call inside this function.
	// ref: https://github.com/cosmos/cosmos-sdk/pull/9236#discussion_r623803504
	for _, msg := range msgs {
		if err := msg.ValidateBasic(); err != nil {
			return err
		}
	}

	if clientCtx.GenerateOnly {
		return txf.PrintUnsignedTx(clientCtx, msgs...)
	}

	return BroadcastTx(clientCtx, txf, msgs...)
}

// BroadcastTx attempts to generate, sign and broadcast a transaction with the
// given set of messages. It will also simulate gas requirements if necessary.
// It will return an error upon failure.
func BroadcastTx(clientCtx client.Context, txf Factory, msgs ...sdk.Msg) error {
	txf, err := txf.Prepare(clientCtx)
	if err != nil {
		return err
	}

	if txf.SimulateAndExecute() || clientCtx.Simulate {
		_, adjusted, err := CalculateGas(clientCtx, txf, msgs...)
		if err != nil {
			return err
		}

		txf = txf.WithGas(adjusted)
		_, _ = fmt.Fprintf(os.Stderr, "%s\n", GasEstimateResponse{GasEstimate: txf.Gas()})
	}

	if clientCtx.Simulate {
		return nil
	}

	tx, err := txf.BuildUnsignedTx(msgs...)
	if err != nil {
		return err
	}

	if !clientCtx.SkipConfirm {
		out, err := clientCtx.TxConfig.TxJSONEncoder()(tx.GetTx())
		if err != nil {
			return err
		}

		_, _ = fmt.Fprintf(os.Stderr, "%s\n\n", out)

		buf := bufio.NewReader(os.Stdin)
		ok, err := input.GetConfirmation("confirm transaction before signing and broadcasting", buf, os.Stderr)

		if err != nil || !ok {
			_, _ = fmt.Fprintf(os.Stderr, "%s\n", "cancelled transaction")
			return err
		}
	}

	tx.SetFeeGranter(clientCtx.GetFeeGranterAddress())
	err = Sign(txf, clientCtx.GetFromName(), tx, true)
	if err != nil {
		return err
	}

	txBytes, err := clientCtx.TxConfig.TxEncoder()(tx.GetTx())
	if err != nil {
		return err
	}

	// broadcast to a Tendermint node
	res, err := clientCtx.BroadcastTx(txBytes)
	if err != nil {
		return err
	}

	return clientCtx.PrintProto(res)
}

// CalculateGas simulates the execution of a transaction and returns the
// simulation response obtained by the query and the adjusted gas amount.
func CalculateGas(
	clientCtx gogogrpc.ClientConn, txf Factory, msgs ...sdk.Msg,
) (*tx.SimulateResponse, uint64, error) {
	txBytes, err := txf.BuildSimTx(msgs...)
	if err != nil {
		return nil, 0, err
	}

	txSvcClient := tx.NewServiceClient(clientCtx)
	simRes, err := txSvcClient.Simulate(context.Background(), &tx.SimulateRequest{
		TxBytes: txBytes,
	})
	if err != nil {
		return nil, 0, err
	}

	return simRes, uint64(txf.GasAdjustment() * float64(simRes.GasInfo.GasUsed)), nil
}

// SignWithPrivKey signs a given tx with the given private key, and returns the
// corresponding SignatureV2 if the signing is successful.
func SignWithPrivKey(
	signMode signing.SignMode, signerData authsigning.SignerData,
	txBuilder client.TxBuilder, priv cryptotypes.PrivKey, txConfig client.TxConfig,
	accSeq uint64,
) (signing.SignatureV2, error) {
	var sigV2 signing.SignatureV2

	// Generate the bytes to be signed.
	signBytes, err := txConfig.SignModeHandler().GetSignBytes(signMode, signerData, txBuilder.GetTx())
	if err != nil {
		return sigV2, err
	}

	// Sign those bytes
	signature, err := priv.Sign(signBytes)
	if err != nil {
		return sigV2, err
	}

	// Construct the SignatureV2 struct
	sigData := signing.SingleSignatureData{
		SignMode:  signMode,
		Signature: signature,
	}

	sigV2 = signing.SignatureV2{
		PubKey:   priv.PubKey(),
		Data:     &sigData,
		Sequence: accSeq,
	}

	return sigV2, nil
}

func checkMultipleSigners(mode signing.SignMode, tx authsigning.Tx) error {
	if mode == signing.SignMode_SIGN_MODE_DIRECT &&
		len(tx.GetSigners()) > 1 {
		return sdkerrors.Wrap(sdkerrors.ErrNotSupported, "Signing in DIRECT mode is only supported for transactions with one signer only")
	}
	return nil
}

// Sign signs a given tx with a named key. The bytes signed over are canconical.
// The resulting signature will be added to the transaction builder overwriting the previous
// ones if overwrite=true (otherwise, the signature will be appended).
// Signing a transaction with mutltiple signers in the DIRECT mode is not supprted and will
// return an error.
// An error is returned upon failure.
func Sign(txf Factory, name string, txBuilder client.TxBuilder, overwriteSig bool) error {
	if txf.keybase == nil {
		return errors.New("keybase must be set prior to signing a transaction")
	}

	signMode := txf.signMode
	if signMode == signing.SignMode_SIGN_MODE_UNSPECIFIED {
		// use the SignModeHandler's default mode if unspecified
		signMode = txf.txConfig.SignModeHandler().DefaultMode()
	}
	if err := checkMultipleSigners(signMode, txBuilder.GetTx()); err != nil {
		return err
	}

	k, err := txf.keybase.Key(name)
	if err != nil {
		return err
	}

	pubKey, err := k.GetPubKey()
	if err != nil {
		return err
	}

	signerData := authsigning.SignerData{
		ChainID:       txf.chainID,
		AccountNumber: txf.accountNumber,
		Sequence:      txf.sequence,
<<<<<<< HEAD
=======
		SignerIndex:   signerIndex,
>>>>>>> 99e2e0f0
		Address:       sdk.AccAddress(pubKey.Address()).String(),
	}

	// For SIGN_MODE_DIRECT, calling SetSignatures calls setSignerInfos on
	// TxBuilder under the hood, and SignerInfos is needed to generated the
	// sign bytes. This is the reason for setting SetSignatures here, with a
	// nil signature.
	//
	// Note: this line is not needed for SIGN_MODE_LEGACY_AMINO, but putting it
	// also doesn't affect its generated sign bytes, so for code's simplicity
	// sake, we put it here.
	sigData := signing.SingleSignatureData{
		SignMode:  signMode,
		Signature: nil,
	}
	sig := signing.SignatureV2{
		PubKey:   pubKey,
		Data:     &sigData,
		Sequence: txf.Sequence(),
	}
	var prevSignatures []signing.SignatureV2
	if !overwriteSig {
		prevSignatures, err = txBuilder.GetTx().GetSignaturesV2()
		if err != nil {
			return err
		}
	}
	if err := txBuilder.SetSignatures(sig); err != nil {
		return err
	}

	// Generate the bytes to be signed.
	bytesToSign, err := txf.txConfig.SignModeHandler().GetSignBytes(signMode, signerData, txBuilder.GetTx())
	if err != nil {
		return err
	}

	// Sign those bytes
	sigBytes, _, err := txf.keybase.Sign(name, bytesToSign)
	if err != nil {
		return err
	}

	// Construct the SignatureV2 struct
	sigData = signing.SingleSignatureData{
		SignMode:  signMode,
		Signature: sigBytes,
	}
	sig = signing.SignatureV2{
		PubKey:   pubKey,
		Data:     &sigData,
		Sequence: txf.Sequence(),
	}

	if overwriteSig {
		return txBuilder.SetSignatures(sig)
	}
	prevSignatures = append(prevSignatures, sig)
	return txBuilder.SetSignatures(prevSignatures...)
}

// GasEstimateResponse defines a response definition for tx gas estimation.
type GasEstimateResponse struct {
	GasEstimate uint64 `json:"gas_estimate" yaml:"gas_estimate"`
}

func (gr GasEstimateResponse) String() string {
	return fmt.Sprintf("gas estimate: %d", gr.GasEstimate)
}<|MERGE_RESOLUTION|>--- conflicted
+++ resolved
@@ -207,14 +207,24 @@
 		return err
 	}
 
+	pubkeys, err := txBuilder.GetTx().GetPubKeys()
+	if err != nil {
+		return err
+	}
+
+	signerIndex := 0
+	for i, p := range pubkeys {
+		if p.Equals(pubKey) {
+			signerIndex = i
+			break
+		}
+	}
+
 	signerData := authsigning.SignerData{
 		ChainID:       txf.chainID,
 		AccountNumber: txf.accountNumber,
 		Sequence:      txf.sequence,
-<<<<<<< HEAD
-=======
 		SignerIndex:   signerIndex,
->>>>>>> 99e2e0f0
 		Address:       sdk.AccAddress(pubKey.Address()).String(),
 	}
 
