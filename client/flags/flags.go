package flags

import (
	"fmt"
	"os"
	"strconv"

	"github.com/spf13/cobra"
	"github.com/spf13/viper"

	tmcli "github.com/tendermint/tendermint/libs/cli"

	"github.com/cosmos/cosmos-sdk/crypto/keys"
)

// nolint
const (
	// DefaultGasAdjustment is applied to gas estimates to avoid tx execution
	// failures due to state changes that might occur between the tx simulation
	// and the actual run.
	DefaultGasAdjustment = 1.0
	DefaultGasLimit      = 200000
	GasFlagAuto          = "auto"
)

<<<<<<< HEAD
// Keyring constants
const (
	DefaultKeyringBackend = KeyringBackendOS
	KeyringBackendFile    = "file"
	KeyringBackendOS      = "os"
	KeyringBackendTest    = "test"
)
=======
	// DefaultKeyringBackend
	DefaultKeyringBackend = keys.BackendOS
>>>>>>> 415eab7a

const (
	// BroadcastBlock defines a tx broadcasting mode where the client waits for
	// the tx to be committed in a block.
	BroadcastBlock = "block"
	// BroadcastSync defines a tx broadcasting mode where the client waits for
	// a CheckTx execution response only.
	BroadcastSync = "sync"
	// BroadcastAsync defines a tx broadcasting mode where the client returns
	// immediately.
	BroadcastAsync = "async"
)

// List of CLI flags
const (
	FlagHome               = tmcli.HomeFlag
	FlagUseLedger          = "ledger"
	FlagChainID            = "chain-id"
	FlagNode               = "node"
	FlagHeight             = "height"
	FlagGasAdjustment      = "gas-adjustment"
	FlagTrustNode          = "trust-node"
	FlagFrom               = "from"
	FlagName               = "name"
	FlagAccountNumber      = "account-number"
	FlagSequence           = "sequence"
	FlagMemo               = "memo"
	FlagFees               = "fees"
	FlagGasPrices          = "gas-prices"
	FlagBroadcastMode      = "broadcast-mode"
	FlagDryRun             = "dry-run"
	FlagGenerateOnly       = "generate-only"
	FlagIndentResponse     = "indent"
	FlagListenAddr         = "laddr"
	FlagMaxOpenConnections = "max-open"
	FlagRPCReadTimeout     = "read-timeout"
	FlagRPCWriteTimeout    = "write-timeout"
	FlagOutputDocument     = "output-document" // inspired by wget -O
	FlagSkipConfirmation   = "yes"
	FlagProve              = "prove"
	FlagKeyringBackend     = "keyring-backend"
	FlagPage               = "page"
	FlagLimit              = "limit"
)

// LineBreak can be included in a command list to provide a blank line
// to help with readability
var (
	LineBreak  = &cobra.Command{Run: func(*cobra.Command, []string) {}}
	GasFlagVar = GasSetting{Gas: DefaultGasLimit}
)

// GetCommands adds common flags to query commands
func GetCommands(cmds ...*cobra.Command) []*cobra.Command {
	for _, c := range cmds {
		c.Flags().Bool(FlagIndentResponse, false, "Add indent to JSON response")
		c.Flags().Bool(FlagTrustNode, false, "Trust connected full node (don't verify proofs for responses)")
		c.Flags().Bool(FlagUseLedger, false, "Use a connected Ledger device")
		c.Flags().String(FlagNode, "tcp://localhost:26657", "<host>:<port> to Tendermint RPC interface for this chain")
		c.Flags().Int64(FlagHeight, 0, "Use a specific height to query state at (this can error if the node is pruning state)")

		viper.BindPFlag(FlagTrustNode, c.Flags().Lookup(FlagTrustNode))
		viper.BindPFlag(FlagUseLedger, c.Flags().Lookup(FlagUseLedger))
		viper.BindPFlag(FlagNode, c.Flags().Lookup(FlagNode))

		c.MarkFlagRequired(FlagChainID)

		c.SetErr(c.ErrOrStderr())
	}
	return cmds
}

// PostCommands adds common flags for commands to post tx
func PostCommands(cmds ...*cobra.Command) []*cobra.Command {
	for _, c := range cmds {
		c.Flags().Bool(FlagIndentResponse, false, "Add indent to JSON response")
		c.Flags().String(FlagFrom, "", "Name or address of private key with which to sign")
		c.Flags().Uint64P(FlagAccountNumber, "a", 0, "The account number of the signing account (offline mode only)")
		c.Flags().Uint64P(FlagSequence, "s", 0, "The sequence number of the signing account (offline mode only)")
		c.Flags().String(FlagMemo, "", "Memo to send along with transaction")
		c.Flags().String(FlagFees, "", "Fees to pay along with transaction; eg: 10uatom")
		c.Flags().String(FlagGasPrices, "", "Gas prices to determine the transaction fee (e.g. 10uatom)")
		c.Flags().String(FlagNode, "tcp://localhost:26657", "<host>:<port> to tendermint rpc interface for this chain")
		c.Flags().Bool(FlagUseLedger, false, "Use a connected Ledger device")
		c.Flags().Float64(FlagGasAdjustment, DefaultGasAdjustment, "adjustment factor to be multiplied against the estimate returned by the tx simulation; if the gas limit is set manually this flag is ignored ")
		c.Flags().StringP(FlagBroadcastMode, "b", BroadcastSync, "Transaction broadcasting mode (sync|async|block)")
		c.Flags().Bool(FlagTrustNode, true, "Trust connected full node (don't verify proofs for responses)")
		c.Flags().Bool(FlagDryRun, false, "ignore the --gas flag and perform a simulation of a transaction, but don't broadcast it")
		c.Flags().Bool(FlagGenerateOnly, false, "Build an unsigned transaction and write it to STDOUT (when enabled, the local Keybase is not accessible and the node operates offline)")
		c.Flags().BoolP(FlagSkipConfirmation, "y", false, "Skip tx broadcasting prompt confirmation")
		c.Flags().String(FlagKeyringBackend, DefaultKeyringBackend, "Select keyring's backend (os|file|test)")

		// --gas can accept integers and "simulate"
		c.Flags().Var(&GasFlagVar, "gas", fmt.Sprintf(
			"gas limit to set per-transaction; set to %q to calculate required gas automatically (default %d)",
			GasFlagAuto, DefaultGasLimit,
		))
		viper.BindPFlag(FlagTrustNode, c.Flags().Lookup(FlagTrustNode))
		viper.BindPFlag(FlagUseLedger, c.Flags().Lookup(FlagUseLedger))
		viper.BindPFlag(FlagNode, c.Flags().Lookup(FlagNode))
		viper.BindPFlag(FlagKeyringBackend, c.Flags().Lookup(FlagKeyringBackend))

		c.MarkFlagRequired(FlagChainID)

		c.SetErr(c.ErrOrStderr())
	}
	return cmds
}

// RegisterRestServerFlags registers the flags required for rest server
func RegisterRestServerFlags(cmd *cobra.Command) *cobra.Command {
	cmd = GetCommands(cmd)[0]
	cmd.Flags().String(FlagListenAddr, "tcp://localhost:1317", "The address for the server to listen on")
	cmd.Flags().Uint(FlagMaxOpenConnections, 1000, "The number of maximum open connections")
	cmd.Flags().Uint(FlagRPCReadTimeout, 10, "The RPC read timeout (in seconds)")
	cmd.Flags().Uint(FlagRPCWriteTimeout, 10, "The RPC write timeout (in seconds)")

	return cmd
}

// Gas flag parsing functions

// GasSetting encapsulates the possible values passed through the --gas flag.
type GasSetting struct {
	Simulate bool
	Gas      uint64
}

// Type returns the flag's value type.
func (v *GasSetting) Type() string { return "string" }

// Set parses and sets the value of the --gas flag.
func (v *GasSetting) Set(s string) (err error) {
	v.Simulate, v.Gas, err = ParseGas(s)
	return
}

func (v *GasSetting) String() string {
	if v.Simulate {
		return GasFlagAuto
	}
	return strconv.FormatUint(v.Gas, 10)
}

// ParseGas parses the value of the gas option.
func ParseGas(gasStr string) (simulateAndExecute bool, gas uint64, err error) {
	switch gasStr {
	case "":
		gas = DefaultGasLimit
	case GasFlagAuto:
		simulateAndExecute = true
	default:
		gas, err = strconv.ParseUint(gasStr, 10, 64)
		if err != nil {
			err = fmt.Errorf("gas must be either integer or %q", GasFlagAuto)
			return
		}
	}
	return
}

// NewCompletionCmd builds a cobra.Command that generate bash completion
// scripts for the given root command. If hidden is true, the command
// will not show up in the root command's list of available commands.
func NewCompletionCmd(rootCmd *cobra.Command, hidden bool) *cobra.Command {
	flagZsh := "zsh"
	cmd := &cobra.Command{
		Use:   "completion",
		Short: "Generate Bash/Zsh completion script to STDOUT",
		Long: `To load completion script run

. <(completion_script)

To configure your bash shell to load completions for each session add to your bashrc

# ~/.bashrc or ~/.profile
. <(completion_script)
`,
		RunE: func(_ *cobra.Command, _ []string) error {
			if viper.GetBool(flagZsh) {
				return rootCmd.GenZshCompletion(os.Stdout)
			}
			return rootCmd.GenBashCompletion(os.Stdout)
		},
		Hidden: hidden,
		Args:   cobra.NoArgs,
	}

	cmd.Flags().Bool(flagZsh, false, "Generate Zsh completion script")

	return cmd
}<|MERGE_RESOLUTION|>--- conflicted
+++ resolved
@@ -23,18 +23,12 @@
 	GasFlagAuto          = "auto"
 )
 
-<<<<<<< HEAD
-// Keyring constants
 const (
 	DefaultKeyringBackend = KeyringBackendOS
 	KeyringBackendFile    = "file"
 	KeyringBackendOS      = "os"
 	KeyringBackendTest    = "test"
 )
-=======
-	// DefaultKeyringBackend
-	DefaultKeyringBackend = keys.BackendOS
->>>>>>> 415eab7a
 
 const (
 	// BroadcastBlock defines a tx broadcasting mode where the client waits for
