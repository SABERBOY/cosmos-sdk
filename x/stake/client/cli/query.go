--- conflicted
+++ resolved
@@ -80,28 +80,23 @@
 				validators = append(validators, validator)
 			}
 
-<<<<<<< HEAD
-			output, err := wire.MarshalJSONIndent(cdc, validators)
-			if err != nil {
-				return err
-=======
+
 			switch viper.Get(cli.OutputFlag) {
 			case "text":
-				for _, candidate := range candidates {
-					resp, err := candidate.HumanReadableString()
+				for _, validator := range validators {
+					resp, err := validator.HumanReadableString()
 					if err != nil {
 						return err
 					}
 					fmt.Println(resp)
 				}
 			case "json":
-				output, err := wire.MarshalJSONIndent(cdc, candidates)
+				output, err := wire.MarshalJSONIndent(cdc, validators)
 				if err != nil {
 					return err
 				}
 				fmt.Println(string(output))
 				return nil
->>>>>>> b0e5b8cc
 			}
 			return nil
 
