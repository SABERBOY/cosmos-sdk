--- conflicted
+++ resolved
@@ -140,12 +140,7 @@
 				s.Require().Error(err)
 			} else {
 				s.Require().NoError(err)
-<<<<<<< HEAD
 				s.Require().NoError(clientCtx.LegacyAmino.UnmarshalJSON(out.Bytes(), tc.respType), out.String())
-
-=======
-				s.Require().NoError(clientCtx.JSONMarshaler.UnmarshalJSON(out.Bytes(), tc.respType), out.String())
->>>>>>> c25b3b9c
 				txResp := tc.respType.(*sdk.TxResponse)
 				s.Require().Equal(tc.expectedCode, txResp.Code, out.String())
 			}
