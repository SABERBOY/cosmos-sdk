package simulation

// DONTCOVER

import (
	"encoding/json"
	"fmt"
	"math/rand"
	"time"

	sdk "github.com/cosmos/cosmos-sdk/types"
	"github.com/cosmos/cosmos-sdk/types/module"
	"github.com/cosmos/cosmos-sdk/types/simulation"
	"github.com/cosmos/cosmos-sdk/x/staking/types"
)

// Simulation parameter constants
const (
	unbondingTime     = "unbonding_time"
	maxValidators     = "max_validators"
	historicalEntries = "historical_entries"
	epochInterval     = "epoch_interval"
)

// genUnbondingTime returns randomized UnbondingTime
func genUnbondingTime(r *rand.Rand) (ubdTime time.Duration) {
	return time.Duration(simulation.RandIntBetween(r, 60, 60*60*24*3*2)) * time.Second
}

// genMaxValidators returns randomized MaxValidators
func genMaxValidators(r *rand.Rand) (maxValidators uint32) {
	return uint32(r.Intn(250) + 1)
}

// getHistEntries returns randomized HistoricalEntries between 0-100.
func getHistEntries(r *rand.Rand) uint32 {
	return uint32(r.Intn(int(types.DefaultHistoricalEntries + 1)))
}

// GetEpochInterval randomized EpochInterval between 1-10.
func GetEpochInterval(r *rand.Rand) int64 {
	return int64(r.Intn(int(types.DefaultEpochInterval)) + 1)
}

// RandomizedGenState generates a random GenesisState for staking
func RandomizedGenState(simState *module.SimulationState) {
	// params
	var (
		unbondTime  time.Duration
		maxVals     uint32
		histEntries uint32
		epochInterv int64
	)

	simState.AppParams.GetOrGenerate(
		simState.Cdc, unbondingTime, &unbondTime, simState.Rand,
		func(r *rand.Rand) { unbondTime = genUnbondingTime(r) },
	)

	simState.AppParams.GetOrGenerate(
		simState.Cdc, maxValidators, &maxVals, simState.Rand,
		func(r *rand.Rand) { maxVals = genMaxValidators(r) },
	)

	simState.AppParams.GetOrGenerate(
		simState.Cdc, historicalEntries, &histEntries, simState.Rand,
		func(r *rand.Rand) { histEntries = getHistEntries(r) },
	)

	simState.AppParams.GetOrGenerate(
		simState.Cdc, epochInterval, &epochInterv, simState.Rand,
		func(r *rand.Rand) { epochInterv = GetEpochInterval(r) },
	)

	// NOTE: the slashing module need to be defined after the staking module on the
	// NewSimulationManager constructor for this to work
	simState.UnbondTime = unbondTime
<<<<<<< HEAD
	params := types.NewParams(simState.UnbondTime, maxVals, 7, histEntries, sdk.DefaultBondDenom, sdk.DefaultPowerReduction, epochInterv)
=======
	params := types.NewParams(simState.UnbondTime, maxVals, 7, histEntries, sdk.DefaultBondDenom)
>>>>>>> 6a0eb507

	// validators & delegations
	var (
		validators  []types.Validator
		delegations []types.Delegation
	)

	valAddrs := make([]sdk.ValAddress, simState.NumBonded)

	for i := 0; i < int(simState.NumBonded); i++ {
		valAddr := sdk.ValAddress(simState.Accounts[i].Address)
		valAddrs[i] = valAddr

		maxCommission := sdk.NewDecWithPrec(int64(simulation.RandIntBetween(simState.Rand, 1, 100)), 2)
		commission := types.NewCommission(
			simulation.RandomDecAmount(simState.Rand, maxCommission),
			maxCommission,
			simulation.RandomDecAmount(simState.Rand, maxCommission),
		)

		validator, err := types.NewValidator(valAddr, simState.Accounts[i].ConsKey.PubKey(), types.Description{})
		if err != nil {
			panic(err)
		}
		validator.Tokens = sdk.NewInt(simState.InitialStake)
		validator.DelegatorShares = sdk.NewDec(simState.InitialStake)
		validator.Commission = commission

		delegation := types.NewDelegation(simState.Accounts[i].Address, valAddr, sdk.NewDec(simState.InitialStake))

		validators = append(validators, validator)
		delegations = append(delegations, delegation)
	}

	stakingGenesis := types.NewGenesisState(params, validators, delegations)

	bz, err := json.MarshalIndent(&stakingGenesis.Params, "", " ")
	if err != nil {
		panic(err)
	}
	fmt.Printf("Selected randomly generated staking parameters:\n%s\n", bz)
	simState.GenState[types.ModuleName] = simState.Cdc.MustMarshalJSON(stakingGenesis)
}<|MERGE_RESOLUTION|>--- conflicted
+++ resolved
@@ -75,11 +75,7 @@
 	// NOTE: the slashing module need to be defined after the staking module on the
 	// NewSimulationManager constructor for this to work
 	simState.UnbondTime = unbondTime
-<<<<<<< HEAD
-	params := types.NewParams(simState.UnbondTime, maxVals, 7, histEntries, sdk.DefaultBondDenom, sdk.DefaultPowerReduction, epochInterv)
-=======
-	params := types.NewParams(simState.UnbondTime, maxVals, 7, histEntries, sdk.DefaultBondDenom)
->>>>>>> 6a0eb507
+	params := types.NewParams(simState.UnbondTime, maxVals, 7, histEntries, sdk.DefaultBondDenom, epochInterv)
 
 	// validators & delegations
 	var (
