syntax = "proto3";
package cosmos.authz.v1beta1;

import "cosmos/base/v1beta1/coin.proto";
import "cosmos_proto/cosmos.proto";
import "google/protobuf/timestamp.proto";
import "gogoproto/gogo.proto";
import "google/protobuf/any.proto";

option go_package = "github.com/cosmos/cosmos-sdk/x/authz/types";

// SendAuthorization allows the grantee to spend up to spend_limit coins from
// the granter's account.
message SendAuthorization {
  option (cosmos_proto.implements_interface) = "Authorization";

  repeated cosmos.base.v1beta1.Coin spend_limit = 1
      [(gogoproto.nullable) = false, (gogoproto.castrepeated) = "github.com/cosmos/cosmos-sdk/types.Coins"];
}

// GenericAuthorization gives the grantee unrestricted permissions to execute
// the provided method on behalf of the granter's account.
message GenericAuthorization {
  option (cosmos_proto.implements_interface) = "Authorization";

  // method name to grant unrestricted permissions to execute
  // Note: MethodName() is already a method on `GenericAuthorization` type,
  // we need some custom naming here so using `MessageName`
  string method_name = 1 [(gogoproto.customname) = "MessageName"];
}

// AuthorizationGrant gives permissions to execute
// the provide method with expiration time.
message AuthorizationGrant {
  google.protobuf.Any       authorization = 1 [(cosmos_proto.accepts_interface) = "Authorization"];
  google.protobuf.Timestamp expiration    = 2 [(gogoproto.stdtime) = true, (gogoproto.nullable) = false];
}

<<<<<<< HEAD
// DelegateAuthorization allows the grantee to delegate tokens to provided set of validators
// on behalf of the granter's account.
message DelegateAuthorization {
  option (cosmos_proto.implements_interface) = "Authorization";

  // validator_address specifies list of validator addresses to whom grantee can delegate tokens on behalf of granter's account.
  repeated string validator_address = 1;
  // max_tokens specifies the maximum amount of tokens can be delegate to a validator. If it is
  // empty, there is no spend limit and any amount of coins can be delegated.
=======
// UndelegateAuthorization allows the grantee to un-delegate tokens from provided set of validators
// on behalf of the granter's account.
message UndelegateAuthorization {
  option (cosmos_proto.implements_interface) = "Authorization";

  // validator_address specifies list of validator addresses from whom grantee can un-delegate tokens on behalf of granter's account.
  repeated string validator_address = 1;
  // max_tokens specifies the maximum amount of tokens can be un-delegate from a validator. If it is
  // empty, there is no spend limit and any amount of coins can be un-delegated.
>>>>>>> aa6b949f
  cosmos.base.v1beta1.Coin max_tokens = 2 [(gogoproto.castrepeated) = "github.com/cosmos/cosmos-sdk/types.Coin"];
}<|MERGE_RESOLUTION|>--- conflicted
+++ resolved
@@ -36,7 +36,6 @@
   google.protobuf.Timestamp expiration    = 2 [(gogoproto.stdtime) = true, (gogoproto.nullable) = false];
 }
 
-<<<<<<< HEAD
 // DelegateAuthorization allows the grantee to delegate tokens to provided set of validators
 // on behalf of the granter's account.
 message DelegateAuthorization {
@@ -46,7 +45,8 @@
   repeated string validator_address = 1;
   // max_tokens specifies the maximum amount of tokens can be delegate to a validator. If it is
   // empty, there is no spend limit and any amount of coins can be delegated.
-=======
+  cosmos.base.v1beta1.Coin max_tokens = 2 [(gogoproto.castrepeated) = "github.com/cosmos/cosmos-sdk/types.Coin"];
+}
 // UndelegateAuthorization allows the grantee to un-delegate tokens from provided set of validators
 // on behalf of the granter's account.
 message UndelegateAuthorization {
@@ -56,6 +56,5 @@
   repeated string validator_address = 1;
   // max_tokens specifies the maximum amount of tokens can be un-delegate from a validator. If it is
   // empty, there is no spend limit and any amount of coins can be un-delegated.
->>>>>>> aa6b949f
   cosmos.base.v1beta1.Coin max_tokens = 2 [(gogoproto.castrepeated) = "github.com/cosmos/cosmos-sdk/types.Coin"];
 }