--- conflicted
+++ resolved
@@ -33,17 +33,11 @@
 
 // State to Unmarshal
 type GenesisState struct {
-<<<<<<< HEAD
-	Accounts  []GenesisAccount   `json:"accounts"`
-	StakeData stake.GenesisState `json:"stake"`
-	DistrData distr.GenesisState `json:"distr_data"`
-	GovData   gov.GenesisState   `json:"gov"`
-=======
 	Accounts     []GenesisAccount      `json:"accounts"`
 	StakeData    stake.GenesisState    `json:"stake"`
+	DistrData    distr.GenesisState    `json:"distr"`
 	GovData      gov.GenesisState      `json:"gov"`
 	SlashingData slashing.GenesisState `json:"slashing"`
->>>>>>> 6c9e71b6
 }
 
 // GenesisAccount doesn't need pubkey or sequence
@@ -202,17 +196,11 @@
 
 	// create the final app state
 	genesisState = GenesisState{
-<<<<<<< HEAD
-		Accounts:  genaccs,
-		StakeData: stakeData,
-		DistrData: distr.DefaultGenesisState(),
-		GovData:   gov.DefaultGenesisState(),
-=======
 		Accounts:     genaccs,
 		StakeData:    stakeData,
+		DistrData:    distr.DefaultGenesisState(),
 		GovData:      gov.DefaultGenesisState(),
 		SlashingData: slashingData,
->>>>>>> 6c9e71b6
 	}
 
 	return
